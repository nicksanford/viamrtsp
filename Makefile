--- conflicted
+++ resolved
@@ -122,10 +122,6 @@
 endif
 	$(MAKE) $(FFMPEG_BUILD)
 
-<<<<<<< HEAD
-module.tar.gz: $(BIN_OUTPUT_PATH)/viamrtsp
-	tar czf module.tar.gz -C $(BIN_OUTPUT_PATH) .
-=======
 # Warning: This will download a large file (1.5GB) and extract the contents. If you have 
 # already downloaded the NDK, you can set the NDK_ROOT variable to the path of the NDK.
 $(NDK_ROOT):
@@ -149,9 +145,8 @@
 endif
 endif
 
-module: $(BIN_OUTPUT_PATH)/viamrtsp
-	tar czf $(BIN_OUTPUT_PATH)/module.tar.gz $(BIN_OUTPUT_PATH)/viamrtsp
->>>>>>> 71c711f7
+module.tar.gz: $(BIN_OUTPUT_PATH)/viamrtsp
+	tar czf module.tar.gz -C $(BIN_OUTPUT_PATH) .
 
 clean:
 	rm -rf $(BIN_OUTPUT_PATH)/viamrtsp module.tar.gz
