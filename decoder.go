package viamrtsp

<<<<<<< HEAD
=======
import (
	"fmt"
	"image"
	"unsafe"
)

>>>>>>> d311e5b3
/*
#cgo pkg-config: libavcodec libavutil libswscale
#include <libavcodec/avcodec.h>
#include <libavutil/imgutils.h>
#include <libavutil/error.h>
#include <libswscale/swscale.h>
#include <stdlib.h>
*/
import "C"

import (
	"fmt"
	"image"
	"unsafe"

	"github.com/pkg/errors"
)

// decoder is a generic FFmpeg decoder.
type decoder struct {
	codecCtx    *C.AVCodecContext
	srcFrame    *C.AVFrame
	swsCtx      *C.struct_SwsContext
	dstFrame    *C.AVFrame
	dstFramePtr []uint8
}

type videoCodec int

const (
	// Unknown indicates an error when no available video codecs could be identified
	Unknown videoCodec = iota
	// Agnostic indicates that a discrete video codec has yet to be identified
	Agnostic
	// H264 indicates the h264 video codec
	H264
	// H265 indicates the h265 video codec
	H265
	// MJPEG indicates the mjpeg video codec
	MJPEG
)

func (vc videoCodec) String() string {
	switch vc {
	case Agnostic:
		return "Agnostic"
	case H264:
		return "H264"
	case H265:
		return "H265"
	case MJPEG:
		return "MJPEG"
	default:
		return "Unknown"
	}
}

func frameData(frame *C.AVFrame) **C.uint8_t {
	return (**C.uint8_t)(unsafe.Pointer(&frame.data[0]))
}

func frameLineSize(frame *C.AVFrame) *C.int {
	return (*C.int)(unsafe.Pointer(&frame.linesize[0]))
}

<<<<<<< HEAD
// getStreamInfo opens a stream URL and retrieves the video codec.
func getStreamInfo(url string) (videoCodec, error) {
	cURL := C.CString(url)
	defer C.free(unsafe.Pointer(cURL))

	var avFormatCtx *C.AVFormatContext
	ret := C.avformat_open_input(&avFormatCtx, cURL, nil, nil)
	if ret < 0 {
		return Unknown, fmt.Errorf("avformat_open_input() failed: %s", avError(ret))
	}
	defer C.avformat_close_input(&avFormatCtx)

	ret = C.avformat_find_stream_info(avFormatCtx, nil)
	if ret < 0 {
		return Unknown, fmt.Errorf("avformat_find_stream_info() failed: %s", avError(ret))
	}

	cCodec := C.get_video_codec(avFormatCtx)
	codec := convertCodec(cCodec)

	if codec == Unknown {
		return Unknown, errors.New("no supported codec found")
	}
	return codec, nil
}

// convertCodec converts a C int to a Go videoCodec.
func convertCodec(cCodec C.int) videoCodec {
	switch cCodec {
	case C.AV_CODEC_ID_H264:
		return H264
	case C.AV_CODEC_ID_H265:
		return H265
	case C.AV_CODEC_ID_MJPEG:
		return MJPEG
	default:
		return Unknown
	}
}

=======
>>>>>>> d311e5b3
// avError converts an AV error code to a AV error message string.
func avError(avErr C.int) string {
	var errbuf [C.AV_ERROR_MAX_STRING_SIZE]C.char
	if C.av_strerror(avErr, &errbuf[0], C.AV_ERROR_MAX_STRING_SIZE) < 0 {
		return fmt.Sprintf("Unknown error with code %d", avErr)
	}
	return C.GoString(&errbuf[0])
}

// SetLibAVLogLevelFatal sets libav errors to fatal log level
// to cut down on log spam
func SetLibAVLogLevelFatal() {
	C.av_log_set_level(C.AV_LOG_FATAL)
}

// newDecoder creates a new decoder for the given codec.
func newDecoder(codecID C.enum_AVCodecID) (*decoder, error) {
	codec := C.avcodec_find_decoder(codecID)
	if codec == nil {
		return nil, errors.New("avcodec_find_decoder() failed")
	}

	codecCtx := C.avcodec_alloc_context3(codec)
	if codecCtx == nil {
		return nil, errors.New("avcodec_alloc_context3() failed")
	}

	// Set the decoder to handle partial frames
	codecCtx.flags2 |= C.AV_CODEC_FLAG2_CHUNKS

	res := C.avcodec_open2(codecCtx, codec, nil)
	if res < 0 {
		C.avcodec_close(codecCtx)
		return nil, errors.New("avcodec_open2() failed")
	}

	srcFrame := C.av_frame_alloc()
	if srcFrame == nil {
		C.avcodec_close(codecCtx)
		return nil, errors.New("av_frame_alloc() failed")
	}

	return &decoder{
		codecCtx: codecCtx,
		srcFrame: srcFrame,
	}, nil
}

// newH264Decoder creates a new H264 decoder.
func newH264Decoder() (*decoder, error) {
	return newDecoder(C.AV_CODEC_ID_H264)
}

// newH265Decoder creates a new H265 decoder.
func newH265Decoder() (*decoder, error) {
	return newDecoder(C.AV_CODEC_ID_H265)
}

// close closes the decoder.
func (d *decoder) close() {
	if d.dstFrame != nil {
		C.av_frame_free(&d.dstFrame)
	}

	if d.swsCtx != nil {
		C.sws_freeContext(d.swsCtx)
	}

	C.av_frame_free(&d.srcFrame)
	C.avcodec_close(d.codecCtx)
}

func (d *decoder) decode(nalu []byte) (image.Image, error) {
	nalu = append([]uint8{0x00, 0x00, 0x00, 0x01}, nalu...)

	// send frame to decoder
	var avPacket C.AVPacket
	avPacket.data = (*C.uint8_t)(C.CBytes(nalu))
	defer C.free(unsafe.Pointer(avPacket.data))
	avPacket.size = C.int(len(nalu))
	res := C.avcodec_send_packet(d.codecCtx, &avPacket)
	if res < 0 {
		return nil, nil
	}

	// receive frame if available
	res = C.avcodec_receive_frame(d.codecCtx, d.srcFrame)
	if res < 0 {
		return nil, nil
	}

	// if frame size has changed, allocate needed objects
	if d.dstFrame == nil || d.dstFrame.width != d.srcFrame.width || d.dstFrame.height != d.srcFrame.height {
		if d.dstFrame != nil {
			C.av_frame_free(&d.dstFrame)
		}

		if d.swsCtx != nil {
			C.sws_freeContext(d.swsCtx)
		}

		d.dstFrame = C.av_frame_alloc()
		d.dstFrame.format = C.AV_PIX_FMT_RGBA
		d.dstFrame.width = d.srcFrame.width
		d.dstFrame.height = d.srcFrame.height
		d.dstFrame.color_range = C.AVCOL_RANGE_JPEG
		res = C.av_frame_get_buffer(d.dstFrame, 1)
		if res < 0 {
			return nil, errors.New("av_frame_get_buffer() err")
		}

		d.swsCtx = C.sws_getContext(d.srcFrame.width, d.srcFrame.height, C.AV_PIX_FMT_YUV420P,
			d.dstFrame.width, d.dstFrame.height, (int32)(d.dstFrame.format), C.SWS_BILINEAR, nil, nil, nil)
		if d.swsCtx == nil {
			return nil, errors.New("sws_getContext() err")
		}

		dstFrameSize := C.av_image_get_buffer_size((int32)(d.dstFrame.format), d.dstFrame.width, d.dstFrame.height, 1)
		d.dstFramePtr = (*[1 << 30]uint8)(unsafe.Pointer(d.dstFrame.data[0]))[:dstFrameSize:dstFrameSize]
	}

	// convert frame from YUV420 to RGB
	res = C.sws_scale(d.swsCtx, frameData(d.srcFrame), frameLineSize(d.srcFrame),
		0, d.srcFrame.height, frameData(d.dstFrame), frameLineSize(d.dstFrame))
	if res < 0 {
		return nil, errors.New("sws_scale() err")
	}

	// embed frame into an image.Image
	return &image.RGBA{
		Pix:    d.dstFramePtr,
		Stride: 4 * (int)(d.dstFrame.width),
		Rect: image.Rectangle{
			Max: image.Point{(int)(d.dstFrame.width), (int)(d.dstFrame.height)},
		},
	}, nil
}<|MERGE_RESOLUTION|>--- conflicted
+++ resolved
@@ -1,14 +1,5 @@
 package viamrtsp
 
-<<<<<<< HEAD
-=======
-import (
-	"fmt"
-	"image"
-	"unsafe"
-)
-
->>>>>>> d311e5b3
 /*
 #cgo pkg-config: libavcodec libavutil libswscale
 #include <libavcodec/avcodec.h>
@@ -74,49 +65,6 @@
 	return (*C.int)(unsafe.Pointer(&frame.linesize[0]))
 }
 
-<<<<<<< HEAD
-// getStreamInfo opens a stream URL and retrieves the video codec.
-func getStreamInfo(url string) (videoCodec, error) {
-	cURL := C.CString(url)
-	defer C.free(unsafe.Pointer(cURL))
-
-	var avFormatCtx *C.AVFormatContext
-	ret := C.avformat_open_input(&avFormatCtx, cURL, nil, nil)
-	if ret < 0 {
-		return Unknown, fmt.Errorf("avformat_open_input() failed: %s", avError(ret))
-	}
-	defer C.avformat_close_input(&avFormatCtx)
-
-	ret = C.avformat_find_stream_info(avFormatCtx, nil)
-	if ret < 0 {
-		return Unknown, fmt.Errorf("avformat_find_stream_info() failed: %s", avError(ret))
-	}
-
-	cCodec := C.get_video_codec(avFormatCtx)
-	codec := convertCodec(cCodec)
-
-	if codec == Unknown {
-		return Unknown, errors.New("no supported codec found")
-	}
-	return codec, nil
-}
-
-// convertCodec converts a C int to a Go videoCodec.
-func convertCodec(cCodec C.int) videoCodec {
-	switch cCodec {
-	case C.AV_CODEC_ID_H264:
-		return H264
-	case C.AV_CODEC_ID_H265:
-		return H265
-	case C.AV_CODEC_ID_MJPEG:
-		return MJPEG
-	default:
-		return Unknown
-	}
-}
-
-=======
->>>>>>> d311e5b3
 // avError converts an AV error code to a AV error message string.
 func avError(avErr C.int) string {
 	var errbuf [C.AV_ERROR_MAX_STRING_SIZE]C.char
